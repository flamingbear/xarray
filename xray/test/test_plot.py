import numpy as np
import pandas as pd

from xray import DataArray

import xray.plot as xplt
from xray.plot.plot import (_infer_interval_breaks,
                            _determine_cmap_params,
                            _build_discrete_cmap,
                            _color_palette)

from . import TestCase, requires_matplotlib

try:
    import matplotlib as mpl
    # Using a different backend makes Travis CI work.
    mpl.use('Agg')
    # Order of imports is important here.
    import matplotlib.pyplot as plt
except ImportError:
    pass


def text_in_fig():
    '''
    Return the set of all text in the figure
    '''
    alltxt = [t.get_text() for t in plt.gcf().findobj(mpl.text.Text)]
    # Set comprehension not compatible with Python 2.6
    return set(alltxt)


@requires_matplotlib
class PlotTestCase(TestCase):

    def tearDown(self):
        # Remove all matplotlib figures
        plt.close('all')

    def pass_in_axis(self, plotmethod):
        fig, axes = plt.subplots(ncols=2)
        plotmethod(ax=axes[0])
        self.assertTrue(axes[0].has_data())

    def imshow_called(self, plotmethod):
        plotmethod()
        images = plt.gca().findobj(mpl.image.AxesImage)
        return len(images) > 0

    def contourf_called(self, plotmethod):
        plotmethod()
        paths = plt.gca().findobj(mpl.collections.PathCollection)
        return len(paths) > 0


class TestPlot(PlotTestCase):

    def setUp(self):
        self.darray = DataArray(np.random.randn(2, 3, 4))

    def test1d(self):
        self.darray[:, 0, 0].plot()

    def test_2d_before_squeeze(self):
        a = DataArray(np.arange(5).reshape(1, 5))
        a.plot()

    def test2d_uniform_calls_imshow(self):
        self.assertTrue(self.imshow_called(self.darray[:, :, 0].plot))

    def test2d_nonuniform_calls_contourf(self):
        a = self.darray[:, :, 0]
        a.coords['dim_1'] = [2, 1, 89]
        self.assertTrue(self.contourf_called(a.plot))

    def test3d(self):
        self.darray.plot()

    def test_can_pass_in_axis(self):
        self.pass_in_axis(self.darray.plot)

    def test__infer_interval_breaks(self):
        self.assertArrayEqual([-0.5, 0.5, 1.5], _infer_interval_breaks([0, 1]))
        self.assertArrayEqual([-0.5, 0.5, 5.0, 9.5, 10.5],
                              _infer_interval_breaks([0, 1, 9, 10]))
        self.assertArrayEqual(pd.date_range('20000101', periods=4) - np.timedelta64(12, 'h'),
                              _infer_interval_breaks(pd.date_range('20000101', periods=3)))


class TestPlot1D(PlotTestCase):

    def setUp(self):
        d = [0, 1.1, 0, 2]
        self.darray = DataArray(d, coords={'period': range(len(d))})

    def test_xlabel_is_index_name(self):
        self.darray.plot()
        self.assertEqual('period', plt.gca().get_xlabel())

    def test_no_label_name_on_y_axis(self):
        self.darray.plot()
        self.assertEqual('', plt.gca().get_ylabel())

    def test_ylabel_is_data_name(self):
        self.darray.name = 'temperature'
        self.darray.plot()
        self.assertEqual(self.darray.name, plt.gca().get_ylabel())

    def test_wrong_dims_raises_valueerror(self):
        twodims = DataArray(np.arange(10).reshape(2, 5))
        with self.assertRaises(ValueError):
            twodims.plot.line()

    def test_format_string(self):
        self.darray.plot.line('ro')

    def test_can_pass_in_axis(self):
        self.pass_in_axis(self.darray.plot.line)

    def test_nonnumeric_index_raises_typeerror(self):
        a = DataArray([1, 2, 3], {'letter': ['a', 'b', 'c']})
        with self.assertRaisesRegexp(TypeError, r'[Pp]lot'):
            a.plot.line()

    def test_primitive_returned(self):
        p = self.darray.plot.line()
        self.assertTrue(isinstance(p[0], mpl.lines.Line2D))

    def test_plot_nans(self):
        self.darray[1] = np.nan
        self.darray.plot.line()

    def test_x_ticks_are_rotated_for_time(self):
        time = pd.date_range('2000-01-01', '2000-01-10')
        a = DataArray(np.arange(len(time)), {'t': time})
        a.plot.line()
        rotation = plt.gca().get_xticklabels()[0].get_rotation()
        self.assertFalse(rotation == 0)

    def test_slice_in_title(self):
        self.darray.coords['d'] = 10
        self.darray.plot.line()
        title = plt.gca().get_title()
        self.assertEqual('d = 10', title)


class TestPlotHistogram(PlotTestCase):

    def setUp(self):
        self.darray = DataArray(np.random.randn(2, 3, 4))

    def test_3d_array(self):
        self.darray.plot.hist()

    def test_title_no_name(self):
        self.darray.plot.hist()
        self.assertEqual('', plt.gca().get_title())

    def test_title_uses_name(self):
        self.darray.name = 'randompoints'
        self.darray.plot.hist()
        self.assertIn(self.darray.name, plt.gca().get_title())

    def test_ylabel_is_count(self):
        self.darray.plot.hist()
        self.assertEqual('Count', plt.gca().get_ylabel())

    def test_can_pass_in_kwargs(self):
        nbins = 5
        self.darray.plot.hist(bins=nbins)
        self.assertEqual(nbins, len(plt.gca().patches))

    def test_can_pass_in_axis(self):
        self.pass_in_axis(self.darray.plot.hist)

    def test_primitive_returned(self):
        h = self.darray.plot.hist()
        self.assertTrue(isinstance(h[-1][0], mpl.patches.Rectangle))

    def test_plot_nans(self):
        self.darray[0, 0, 0] = np.nan
        self.darray.plot.hist()


@requires_matplotlib
class TestDetermineCmapParams(TestCase):
    def test_robust(self):
        data = np.random.RandomState(1).rand(100)
        cmap_params = _determine_cmap_params(data, robust=True)
        self.assertEqual(cmap_params['vmin'], np.percentile(data, 2))
        self.assertEqual(cmap_params['vmax'], np.percentile(data, 98))
        self.assertEqual(cmap_params['cmap'].name, 'viridis')
        self.assertEqual(cmap_params['extend'], 'both')
        self.assertIsNone(cmap_params['levels'])
        self.assertIsNone(cmap_params['cnorm'])

    def test_center(self):
        data = np.random.RandomState(2).rand(100)
        cmap_params = _determine_cmap_params(data, center=0.5)
        self.assertEqual(cmap_params['vmax'] - 0.5, 0.5 - cmap_params['vmin'])
        self.assertEqual(cmap_params['cmap'], 'RdBu_r')
        self.assertEqual(cmap_params['extend'], 'neither')
        self.assertIsNone(cmap_params['levels'])
        self.assertIsNone(cmap_params['cnorm'])

    def test_integer_levels(self):
        data = 1 + np.random.RandomState(3).rand(100)
        cmap_params = _determine_cmap_params(data, levels=5, vmin=0, vmax=5,
                                             cmap='Blues')
        self.assertEqual(cmap_params['vmin'], cmap_params['levels'][0])
        self.assertEqual(cmap_params['vmax'], cmap_params['levels'][-1])
        self.assertEqual(cmap_params['cmap'].name, 'Blues')
        self.assertEqual(cmap_params['extend'], 'neither')
        self.assertEqual(cmap_params['cmap'].N, 5)
        self.assertEqual(cmap_params['cnorm'].N, 6)

        cmap_params = _determine_cmap_params(data, levels=5,
                                             vmin=0.5, vmax=1.5)
        self.assertEqual(cmap_params['cmap'].name, 'viridis')
        self.assertEqual(cmap_params['extend'], 'max')

    def test_list_levels(self):
        data = 1 + np.random.RandomState(3).rand(100)

        orig_levels = [0, 1, 2, 3, 4, 5]
        # vmin and vmax should be ignored if levels are explicitly provided
        cmap_params = _determine_cmap_params(data, levels=orig_levels,
                                             vmin=0, vmax=3)
        self.assertEqual(cmap_params['vmin'], 0)
        self.assertEqual(cmap_params['vmax'], 5)
        self.assertEqual(cmap_params['cmap'].N, 5)
        self.assertEqual(cmap_params['cnorm'].N, 6)

        for wrap_levels in [list, np.array, pd.Index, DataArray]:
            cmap_params = _determine_cmap_params(
                data, levels=wrap_levels(orig_levels))
            self.assertArrayEqual(cmap_params['levels'], orig_levels)


@requires_matplotlib
class TestDiscreteColorMap(TestCase):
    def setUp(self):
        x = np.arange(start=0, stop=10, step=2)
        y = np.arange(start=9, stop=-7, step=-3)
        xy = np.dstack(np.meshgrid(x, y))
        distance = np.linalg.norm(xy, axis=2)
        self.darray = DataArray(distance, list(zip(('y', 'x'), (y, x))))
        self.data_min = distance.min()
        self.data_max = distance.max()

    def test_recover_from_seaborn_jet_exception(self):
        pal = _color_palette('jet', 4)
        self.assertTrue(type(pal) == np.ndarray)
        self.assertEqual(len(pal), 4)

    def test_build_discrete_cmap(self):
        for (cmap, levels, extend, filled) in [('jet', [0, 1], 'both', False),
                                               ('hot', [-4, 4], 'max', True)]:
            ncmap, cnorm = _build_discrete_cmap(cmap, levels, extend, filled)
            self.assertEqual(ncmap.N, len(levels) - 1)
            self.assertEqual(len(ncmap.colors), len(levels) - 1)
            self.assertEqual(cnorm.N, len(levels))
            self.assertArrayEqual(cnorm.boundaries, levels)
            self.assertEqual(max(levels), cnorm.vmax)
            self.assertEqual(min(levels), cnorm.vmin)
            if filled:
                self.assertEqual(ncmap.colorbar_extend, extend)
            else:
                self.assertEqual(ncmap.colorbar_extend, 'neither')

    def test_discrete_colormap_list_of_levels(self):
        for extend, levels in [('max', [-1, 2, 4, 8, 10]),
                               ('both', [2, 5, 10, 11]),
                               ('neither', [0, 5, 10, 15]),
                               ('min', [2, 5, 10, 15])]:
            for kind in ['imshow', 'pcolormesh', 'contourf', 'contour']:
                primitive = getattr(self.darray.plot, kind)(levels=levels)
                self.assertArrayEqual(levels, primitive.norm.boundaries)
                self.assertEqual(max(levels), primitive.norm.vmax)
                self.assertEqual(min(levels), primitive.norm.vmin)
                if kind != 'contour':
                    self.assertEqual(extend, primitive.cmap.colorbar_extend)
                else:
                    self.assertEqual('neither', primitive.cmap.colorbar_extend)
                self.assertEqual(len(levels) - 1, len(primitive.cmap.colors))

    def test_discrete_colormap_int_levels(self):
        for extend, levels, vmin, vmax in [('neither', 7, None, None),
                                           ('neither', 7, None, 20),
                                           ('both', 7, 4, 8),
                                           ('min', 10, 4, 15)]:
            for kind in ['imshow', 'pcolormesh', 'contourf', 'contour']:
                primitive = getattr(self.darray.plot, kind)(levels=levels,
                                                            vmin=vmin,
                                                            vmax=vmax)
                self.assertGreaterEqual(levels,
                                        len(primitive.norm.boundaries) - 1)
                if vmax is None:
                    self.assertGreaterEqual(primitive.norm.vmax, self.data_max)
                else:
                    self.assertGreaterEqual(primitive.norm.vmax, vmax)
                if vmin is None:
                    self.assertLessEqual(primitive.norm.vmin, self.data_min)
                else:
                    self.assertLessEqual(primitive.norm.vmin, vmin)
                if kind != 'contour':
                    self.assertEqual(extend, primitive.cmap.colorbar_extend)
                else:
                    self.assertEqual('neither', primitive.cmap.colorbar_extend)
                self.assertGreaterEqual(levels, len(primitive.cmap.colors))

    def test_discrete_colormap_list_levels_and_vmin_or_vmax(self):
        levels = [0, 5, 10, 15]
        primitive = self.darray.plot(levels=levels, vmin=-3, vmax=20)
        self.assertEqual(primitive.norm.vmax, max(levels))
        self.assertEqual(primitive.norm.vmin, min(levels))


class Common2dMixin:
    """
    Common tests for 2d plotting go here.

    These tests assume that a staticmethod for `self.plotfunc` exists.
    Should have the same name as the method.
    """
    def setUp(self):
        rs = np.random.RandomState(123)
        self.darray = DataArray(rs.randn(10, 15), dims=['y', 'x'])
        self.plotmethod = getattr(self.darray.plot, self.plotfunc.__name__)

    def test_label_names(self):
        self.plotmethod()
        self.assertEqual('x', plt.gca().get_xlabel())
        self.assertEqual('y', plt.gca().get_ylabel())

    def test_1d_raises_valueerror(self):
        with self.assertRaisesRegexp(ValueError, r'[Dd]im'):
            self.plotfunc(self.darray[0, :])

    def test_3d_raises_valueerror(self):
        a = DataArray(np.random.randn(2, 3, 4))
        with self.assertRaisesRegexp(ValueError, r'[Dd]im'):
            self.plotfunc(a)

    def test_nonnumeric_index_raises_typeerror(self):
        a = DataArray(np.random.randn(3, 2),
                      coords=[['a', 'b', 'c'], ['d', 'e']])
        with self.assertRaisesRegexp(TypeError, r'[Pp]lot'):
            self.plotfunc(a)

    def test_can_pass_in_axis(self):
        self.pass_in_axis(self.plotmethod)

    def test_xyincrease_false_changes_axes(self):
        self.plotmethod(xincrease=False, yincrease=False)
        xlim = plt.gca().get_xlim()
        ylim = plt.gca().get_ylim()
        diffs = xlim[0] - 14, xlim[1] - 0, ylim[0] - 9, ylim[1] - 0
        self.assertTrue(all(abs(x) < 1 for x in diffs))

    def test_xyincrease_true_changes_axes(self):
        self.plotmethod(xincrease=True, yincrease=True)
        xlim = plt.gca().get_xlim()
        ylim = plt.gca().get_ylim()
        diffs = xlim[0] - 0, xlim[1] - 14, ylim[0] - 0, ylim[1] - 9
        self.assertTrue(all(abs(x) < 1 for x in diffs))

    def test_plot_nans(self):
        x1 = self.darray[:5]
        x2 = self.darray.copy()
        x2[5:] = np.nan

        clim1 = self.plotfunc(x1).get_clim()
        clim2 = self.plotfunc(x2).get_clim()
        self.assertEqual(clim1, clim2)

    def test_viridis_cmap(self):
        cmap_name = self.plotmethod(cmap='viridis').get_cmap().name
        self.assertEqual('viridis', cmap_name)

    def test_default_cmap(self):
        cmap_name = self.plotmethod().get_cmap().name
        self.assertEqual('RdBu_r', cmap_name)

        cmap_name = self.plotfunc(abs(self.darray)).get_cmap().name
        self.assertEqual('viridis', cmap_name)

    def test_can_change_default_cmap(self):
        cmap_name = self.plotmethod(cmap='Blues').get_cmap().name
        self.assertEqual('Blues', cmap_name)

    def test_diverging_color_limits(self):
        artist = self.plotmethod()
        vmin, vmax = artist.get_clim()
        self.assertAlmostEqual(-vmin, vmax)

    def test_xy_strings(self):
        self.plotmethod('y', 'x')
        ax = plt.gca()
        self.assertEqual('y', ax.get_xlabel())
        self.assertEqual('x', ax.get_ylabel())

    def test_positional_x_string(self):
        self.plotmethod('y')
        ax = plt.gca()
        self.assertEqual('y', ax.get_xlabel())
        self.assertEqual('x', ax.get_ylabel())

    def test_y_string(self):
        self.plotmethod(y='x')
        ax = plt.gca()
        self.assertEqual('y', ax.get_xlabel())
        self.assertEqual('x', ax.get_ylabel())

    def test_bad_x_string_exception(self):
        with self.assertRaisesRegexp(KeyError, r'y'):
            self.plotmethod('not_a_real_dim')

    def test_default_title(self):
        a = DataArray(np.random.randn(4, 3, 2, 1), dims=['a', 'b', 'c', 'd'])
        self.plotfunc(a.isel(c=1))
        title = plt.gca().get_title()
        self.assertEqual('c = 1, d = 0', title)

    def test_default_title(self):
        a = DataArray(np.random.randn(4, 3, 2), dims=['a', 'b', 'c'])
        a.coords['d'] = 10
        self.plotfunc(a.isel(c=1))
        title = plt.gca().get_title()
        self.assertEqual('c = 1, d = 10', title)

    def test_colorbar_label(self):
        self.darray.name = 'testvar'
        self.plotmethod()
        self.assertIn(self.darray.name, text_in_fig())

    def test_no_labels(self):
        self.darray.name = 'testvar'
        self.plotmethod(add_labels=False)
        alltxt = text_in_fig()
        for string in ['x', 'y', 'testvar']:
            self.assertNotIn(string, alltxt)

<<<<<<< HEAD
    def test_facetgrid(self):
        a = np.arange(10 * 15 * 3).reshape(10, 15, 3)
        d = DataArray(a, dims=['y', 'x', 'z'])
        g = xplt.FacetGrid(d, col='z')
        g.map_dataarray(self.plotfunc, 'x', 'y')
        for ax in g:
            self.assertTrue(ax.has_data())


=======
>>>>>>> eaeaa085
class TestContourf(Common2dMixin, PlotTestCase):

    plotfunc = staticmethod(xplt.contourf)

    def test_contourf_called(self):
        # Having both statements ensures the test works properly
        self.assertFalse(self.contourf_called(self.darray.plot.imshow))
        self.assertTrue(self.contourf_called(self.darray.plot.contourf))

    def test_primitive_artist_returned(self):
        artist = self.plotmethod()
        self.assertTrue(isinstance(artist, mpl.contour.QuadContourSet))

    def test_extend(self):
        artist = self.plotmethod()
        self.assertEqual(artist.extend, 'neither')

        artist = self.plotmethod(robust=True)
        self.assertEqual(artist.extend, 'both')

        artist = self.plotmethod(vmin=-0, vmax=10)
        self.assertEqual(artist.extend, 'min')

        artist = self.plotmethod(vmin=-10, vmax=0)
        self.assertEqual(artist.extend, 'max')

    def test_levels(self):
        artist = self.plotmethod(levels=[-0.5, -0.4, 0.1])
        self.assertEqual(artist.extend, 'both')

        artist = self.plotmethod(levels=3)
        self.assertEqual(artist.extend, 'neither')


class TestContour(Common2dMixin, PlotTestCase):

    plotfunc = staticmethod(xplt.contour)


class TestPcolormesh(Common2dMixin, PlotTestCase):

    plotfunc = staticmethod(xplt.pcolormesh)

    def test_primitive_artist_returned(self):
        artist = self.plotmethod()
        self.assertTrue(isinstance(artist, mpl.collections.QuadMesh))

    def test_everything_plotted(self):
        artist = self.plotmethod()
        self.assertEqual(artist.get_array().size, self.darray.size)


class TestImshow(Common2dMixin, PlotTestCase):

    plotfunc = staticmethod(xplt.imshow)

    def test_imshow_called(self):
        # Having both statements ensures the test works properly
        self.assertFalse(self.imshow_called(self.darray.plot.contourf))
        self.assertTrue(self.imshow_called(self.darray.plot.imshow))

    def test_xy_pixel_centered(self):
        self.darray.plot.imshow()
        self.assertTrue(np.allclose([-0.5, 14.5], plt.gca().get_xlim()))
        self.assertTrue(np.allclose([9.5, -0.5], plt.gca().get_ylim()))

    def test_default_aspect_is_auto(self):
        self.darray.plot.imshow()
        self.assertEqual('auto', plt.gca().get_aspect())

    def test_can_change_aspect(self):
        self.darray.plot.imshow(aspect='equal')
        self.assertEqual('equal', plt.gca().get_aspect())

    def test_primitive_artist_returned(self):
        artist = self.plotmethod()
        self.assertTrue(isinstance(artist, mpl.image.AxesImage))


class TestFacetGrid(PlotTestCase):

    def setUp(self):
        d = np.arange(10 * 15 * 3).reshape(10, 15, 3)
        self.darray = DataArray(d, dims=['y', 'x', 'z'])
        self.g = xplt.FacetGrid(self.darray, col='z')

    def test_no_args(self):
        self.g.map_dataarray(xplt.contourf)
        for ax in self.g:
            self.assertTrue(ax.has_data())

    def test_names_appear_somewhere(self):
        self.darray.name = 'testvar'
        self.g.map_dataarray(xplt.contourf, 'x', 'y')
        for i, ax in enumerate(self.g):
            self.assertEqual('z = {0}'.format(i), ax.get_title())

        alltxt = text_in_fig()
        self.assertIn(self.darray.name, alltxt)
        for label in ['x', 'y']:
            self.assertIn(label, alltxt)

    def test_colorbar(self):
        self.g.map_dataarray(xplt.imshow, 'x', 'y')
        images = plt.gcf().findobj(mpl.image.AxesImage)

        # They should all have the same color limits
        clims = set([ax.get_clim() for ax in images])
        self.assertEqual(1, len(clims))

        # One colorbar
        cbar = plt.gcf().findobj(mpl.collections.QuadMesh)
        self.assertEqual(1, len(cbar))

    def test_row_and_col_shape(self):
        a = np.arange(10 * 15 * 3 * 2).reshape(10, 15, 3, 2)
        d = DataArray(a, dims=['y', 'x', 'col', 'row'])
        g = xplt.FacetGrid(d, col='col', row='row')
        self.assertEqual((2, 3), g.axes.shape)
        g.map_dataarray(xplt.imshow, 'x', 'y')

    def test_norow_nocol_error(self):
        with self.assertRaisesRegexp(ValueError, r'[Rr]ow'):
            xplt.FacetGrid(self.darray)<|MERGE_RESOLUTION|>--- conflicted
+++ resolved
@@ -441,7 +441,6 @@
         for string in ['x', 'y', 'testvar']:
             self.assertNotIn(string, alltxt)
 
-<<<<<<< HEAD
     def test_facetgrid(self):
         a = np.arange(10 * 15 * 3).reshape(10, 15, 3)
         d = DataArray(a, dims=['y', 'x', 'z'])
@@ -451,8 +450,6 @@
             self.assertTrue(ax.has_data())
 
 
-=======
->>>>>>> eaeaa085
 class TestContourf(Common2dMixin, PlotTestCase):
 
     plotfunc = staticmethod(xplt.contourf)
